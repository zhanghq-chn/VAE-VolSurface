import torch
import torch.optim as optim
from torch.utils.data import DataLoader
from torchvision import datasets, transforms
from torchvision.utils import save_image

import ray
from ray import tune
from ray.tune.schedulers import ASHAScheduler
from ray.tune import CLIReporter

# system
import argparse
from dotenv import load_dotenv
load_dotenv()
import sys, os
sys.path.insert(0, os.getenv('SRC_PATH'))

# inner imports
from src.models.vae import VAE
from src.models.ldm import LDM, NoisePredictor
from src.models.vae_pw import VAE_PW
from src.models.vae_pw_improve import VAE_PW_II
from src.utils.yaml_helper import YamlParser
from src.utils.logger import setup_logger

# Set up logger
logger = setup_logger(__name__, level="INFO")


class Trainer(object):
    def __init__(self, model_name):
        self.model_name = model_name

        # load config
        self.path = "src/models/" + model_name + ".yaml"
        try:
            self.config = YamlParser(self.path).load_yaml()
        except FileNotFoundError:
            logger.error("Model configs not found")
            return

        # hyperparameters
        self.train_param = self.config["train"]
        self.batch_size = self.train_param["batch_size"]
        self.epochs = self.train_param["epochs"]
        self.learning_rate = self.train_param["learning_rate"]

        self.network_param = self.config["network"]

        self.hypertune_param = self.config["hypertune"]

        # other
        self.model_type = self.config["model"]["type"]

        device_name = "cpu"
        if torch.cuda.is_available():
            device_name = "cuda"
        elif torch.mps.is_available():
            device_name = "mps"
        self.device = torch.device(device_name)
        logger.info(f"Using device: {device_name}")

    #### MODEL
    # set config here only doing hypertune
    def create_model(self, hyper_config=None):
        network_param = self.network_param|hyper_config if hyper_config else self.network_param
        train_param = self.train_param|hyper_config if hyper_config else self.train_param

        if self.model_type.startswith("vae"):
            match self.model_type:
                case "vae":
                    mdl = VAE
                case "vae_pw":
                    mdl = VAE_PW
                case "vae_pw_ii":
                    mdl = VAE_PW_II
                case _:
                    logger.error("Model not found")
                    raise AssertionError("Model not found")
            # check params
            for key in ["input_dim", "hidden_dim", "latent_dim"]:
                if key not in network_param:
                    logger.error(f"Key '{key}' is missing in the network params.")
                    raise AssertionError(
                        f"Key '{key}' is missing in the network params."
                    )

            self.model = mdl(
                network_param["input_dim"],
                network_param["hidden_dim"],
                network_param["latent_dim"],
            ).to(self.device)
            self.optimizer = optim.Adam(
                self.model.parameters(), lr=train_param["learning_rate"]
            )

        elif self.model_type == "ldm":
            for key in ["base", "latent_dim", "hidden_dim", "embedding_dim", "timesteps"]:
                if key not in network_param:
                    logger.error(f"Key '{key}' is missing in the network params.")
                    raise AssertionError(
                        f"Key '{key}' is missing in the network params."
                    )

            # Load base model (VAE here)
            base_dict = YamlParser(
                f"src/models/{network_param['base']}.yaml"
            ).load_yaml()["network"]
            self.base_dict = base_dict
            assert (
                base_dict["latent_dim"] == network_param["latent_dim"]
            ), "Latent dim mismatch"

            self.base_encoder = VAE(
                base_dict["input_dim"],
                base_dict["hidden_dim"],
                base_dict["latent_dim"],
            )
            self.base_encoder.load_state_dict(
                torch.load(f"params/{network_param['base']}.pth")
            )
            
            self.model = LDM(autoencoder=self.base_encoder, config=network_param).to(self.device)
            self.model.set_beta(network_param["timesteps"], self.device)
            #### FIX: optimizer change
            self.optimizer = optim.Adam(
                self.model.parameters(), lr=train_param["learning_rate"]
            )
        # add other model types here
        else:
            logger.error("Model not found")
            return

    #### MODEL TRAIN
    def load_model(self, path):
        self.model.load_state_dict(torch.load(path))
        logger.info(f"Model loaded from {path}")

    def train(self, train_loader: DataLoader, echo=True):
        self.model.train()
        train_loss = 0
        for batch_idx, data in enumerate(train_loader):
            self.optimizer.zero_grad()

            if self.model_type == "vae_pw_ii":
                pw_grid, pw_vol, surface = data
                pw_grid = pw_grid.view(-1, 2).to(self.device)
                surface = surface.view(-1, self.network_param["input_dim"]).to(self.device)
                pw_vol = pw_vol.view(-1, 1).to(self.device)
                pred, mean, logvar = self.model(surface, pw_grid)
                loss = VAE_PW_II.loss_function(pred, pw_vol, mean, logvar)

            elif self.model_type.startswith("vae"):
                data, _ = data
                data = data.view(-1, self.network_param["input_dim"]).to(self.device)
                x_recon, mean, logvar = self.model(data)
                mdl = VAE if self.model_type == "vae" else VAE_PW
                loss = mdl.loss_function(x_recon, data, mean, logvar)

            elif self.model_type == "ldm":
                data, _ = data
                data = data.view(-1, self.base_dict["input_dim"]).to(self.device)
                # sample a random timestep
                t = torch.randint(
                    0, self.network_param["timesteps"], (data.size(0),)
                ).to(self.device)
                
                # Get loss from LDM
                loss = self.model.get_loss(data, t)

            # Add other model types here
            else:
                print("Model not found")
                return

            loss.backward()
            train_loss += loss.item()
            self.optimizer.step()
        if echo:
            logger.info(
                f"Loss: {train_loss / len(train_loader.dataset):.4f}"
            )
        return train_loss

    def evaluate(self, output_path=None):
        self.model.eval()
        with torch.no_grad():
            if self.model_type == "vae" or self.model_type == "ldm":
                sample = torch.randn(64, self.network_param["latent_dim"]).to(self.device)
            elif self.model_type == "vae_pw_ii":
                # todo sampling
                pass
            else:
                sample = torch.randn(64, self.network_param["latent_dim"] + 2).to(self.device)
            sample = self.model.decoder(sample).cpu()
            # save_image(sample.view(64, 1, 28, 28), f"{output_path}/sample.png")

    #### HYPERTUNE
    # create hypertune config from yaml
    @staticmethod
    def make_hypertune_config(raw_config: dict):
        hyper_config = {key: tune.choice(value) for key, value in raw_config.items()}
        return hyper_config

    def hyper_train(self, train_loader: DataLoader, hyper_config: dict):
        if not hyper_config:
            logger.error("Hyperparameter config is not set.")
            raise AssertionError("Hyperparameter config is not set.")
        self.create_model(hyper_config)
        for epoch in range(self.epochs):
            ###### FIX: logic change for different dataset (eg:batchsize should be included) ######
            loss = self.train(train_loader)
<<<<<<< HEAD
            ray.train.report(dict(loss=loss))
=======
            tune.report({'loss':loss})
>>>>>>> e1f95271

    def hypertune(self, train_loader: DataLoader):
        reporter = CLIReporter(metric_columns=["loss", "training_iteration"])
        scheduler = ASHAScheduler(metric="loss", mode="min")
        print('Hypertune!!',self.make_hypertune_config(self.hypertune_param))
        # Run the grid search
        analysis = tune.run(
            lambda config: self.hyper_train(train_loader, config),
            config=self.make_hypertune_config(self.hypertune_param),
            resources_per_trial={
                "cpu": 1
            },  # FIX: Allocate resources ---> shoule be available in yaml
            num_samples=2,  # Number of samples per configuration
            scheduler=scheduler,
            progress_reporter=reporter,
            verbose=1,
        )

        print("Best config:", analysis.get_best_config(metric="loss", mode="min"))


if __name__ == "__main__":
    parser = argparse.ArgumentParser()
    parser.add_argument("--model", type=str, default="vae_v1", help="Model name")
    ## Train
    parser.add_argument("--train", type=bool, default=False, help="Train model")
    parser.add_argument("--load", type=bool, default=False, help="Load model")
    parser.add_argument("--save", type=bool, default=False, help="Save model")

    ## Hyperparameter tuning
    parser.add_argument(
        "--hypertune", type=bool, default=False, help="Hyperparameter tuning"
    )

    args = parser.parse_args()

    trainer = Trainer(args.model)

    if args.train:
        trainer.create_model()

        if args.load:
            trainer.load_model(f"params/{trainer.model_name}.pth")
        else:
            print("Training from scratch")

            # create dataset
            transform = transforms.Compose([transforms.ToTensor()])
            train_dataset = datasets.MNIST(
                root="./data", train=True, transform=transform, download=True
            )
            train_loader = DataLoader(
                dataset=train_dataset, batch_size=trainer.batch_size, shuffle=True
            )

            # train
            for epoch in range(trainer.epochs):
                logger.info(f"Epoch {epoch + 1}/{trainer.epochs}, ")
                trainer.train(train_loader)

            if args.save:
                torch.save(
                    trainer.model.state_dict(), f"params/{trainer.model_name}.pth"
                )

            print("Training complete.")

        # evaluate
        trainer.evaluate("output")

    if args.hypertune:
        # create dataset
        transform = transforms.Compose([transforms.ToTensor()])
        train_dataset = datasets.MNIST(
            root="./data", train=True, transform=transform, download=True
        )
        train_loader = DataLoader(
            dataset=train_dataset, batch_size=trainer.batch_size, shuffle=True
        )

        # hypertune
        trainer.hypertune(train_loader)<|MERGE_RESOLUTION|>--- conflicted
+++ resolved
@@ -211,11 +211,11 @@
         for epoch in range(self.epochs):
             ###### FIX: logic change for different dataset (eg:batchsize should be included) ######
             loss = self.train(train_loader)
-<<<<<<< HEAD
-            ray.train.report(dict(loss=loss))
-=======
-            tune.report({'loss':loss})
->>>>>>> e1f95271
+            try:
+                tune.report({'loss':loss})
+            except AttributeError:
+                ray.train.report(dict(loss=loss))
+            
 
     def hypertune(self, train_loader: DataLoader):
         reporter = CLIReporter(metric_columns=["loss", "training_iteration"])
