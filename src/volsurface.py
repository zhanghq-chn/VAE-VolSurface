from abc import ABC, abstractmethod
import numpy as np
from sklearn.base import BaseEstimator
import matplotlib.pyplot as plt
from scipy.interpolate import RectBivariateSpline, griddata
from statsmodels.nonparametric.kernel_regression import KernelReg
import torch


class VolSurface(BaseEstimator, ABC):
    def fit(self, X, y):
        """
        Fit the vol surface to the data.
        X: 2D array-like of shape (n_samples, 2) with delta and maturity.
        y: 1D array-like of shape (n_samples,) with implied volatilities.
        """
        self._fitted = True
        self._maturity_range = (np.min(X[:, 1]), np.max(X[:, 1]))
        self._fit(X[:, 0], X[:, 1], y)
        return self

    def predict(self, X):
        """
        Evaluate implied volatility at the given strike and maturity.
        """
        return self._predict(X[:, 0], X[:, 1])
    
    def fit_grid(self, delta, maturity, vol):
        """
        Fits a grid of implied volatilities based on delta and maturity values.
        This method takes in arrays of delta, maturity, and corresponding volatility
        values, constructs a grid using these inputs, and fits the model to the data.

        Parameters:
        -----------
        delta : 1D array-like
            Array of delta values representing the moneyness of options.
        maturity : 1D array-like
            Array of maturity values representing the time to expiration of options.
        vol : 2D array-like
            Array of implied volatility values corresponding to the delta and maturity grid.
         
        Returns:
        --------
        self : object
            Returns the instance of the class after fitting the model.
        """
        
        d, m = np.meshgrid(delta, maturity, indexing="ij")
        X = np.column_stack([d.ravel(), m.ravel()])
        y = vol.ravel()
        self.fit(X, y)
        return self

    def predict_grid(self, delta, maturity):
        """
        Evaluate implied volatility at the given strike and maturity.
        delta: 1D array-like of shape (n_samples,) with deltas.
        maturity: 1D array-like of shape (n_samples,) with maturities.
        """
        d, m = np.meshgrid(delta, maturity, indexing="ij")
        vol = self._predict(d.ravel(), m.ravel())
        return vol.reshape(d.shape)

    @abstractmethod
    def _fit(self, delta, maturity, vol):
        """
        Fit the vol surface to the data.
        delta: 1D array-like of shape (n_samples,) with deltas.
        maturity: 1D array-like of shape (n_samples,) with maturities.
        vol: 1D array-like of shape (n_samples,) with implied volatilities.
        """
        pass

    @abstractmethod
    def _predict(self, delta, maturity) -> np.ndarray:
        """
        Evaluate implied volatility at the given strike and maturity.
        delta: 1D array-like of shape (n_samples,) with deltas.
        maturity: 1D array-like of shape (n_samples,) with maturities.
        """
        pass

    def plot(self, ax=None, resolution=10, delta_range=(None, None), maturity_range=(None, None), cmap="coolwarm", **kwargs):
        """
        Plot the vol surface.
        """
        if not hasattr(self, "_fitted") or not self._fitted:
            raise RuntimeError("VolSurface must be fitted before calling plot().")

        delta_min, delta_max = delta_range
        delta_min = delta_min or 0
        delta_max = delta_max or 1

        maturity_min, maturity_max = maturity_range
        maturity_min = maturity_min or self._maturity_range[0]
        maturity_max = maturity_max or self._maturity_range[1]

        delta = np.linspace(delta_min, delta_max, resolution + 1)
        delta = delta[(0 < delta) & (delta < 1)]
        maturity = np.linspace(maturity_min, maturity_max, resolution + 1)

        d, m = np.meshgrid(delta, maturity, indexing="ij")
        v = self.predict_grid(delta, maturity)

        if ax is None:
            fig = plt.figure()
            ax = fig.add_subplot(111, projection="3d")

<<<<<<< HEAD
        ax.plot_surface(d, m, v, cmap=cmap, **kwargs)
=======
        # Normalize the volatility values for coloring
        norm = plt.Normalize(v.min(), v.max())  # or min(v.max(), 0.3) for lighter feel
        colors = plt.cm.coolwarm(norm(v))

        # Plot with shade off and higher resolution stride
        surf = ax.plot_surface(d, m, v, facecolors=colors, rstride=1, cstride=1, shade=False, **kwargs)
>>>>>>> 2e2bffa2
        ax.set_xlabel("Delta")
        ax.set_ylabel("Maturity (Days)")
        ax.set_zlabel("Implied Volatility")
        ax.set_title("Vol Surface")

        # Add a color bar to represent the scale
        mappable = plt.cm.ScalarMappable(cmap="coolwarm", norm=norm)  # Changed to coolwarm
        mappable.set_array(v)
        fig.colorbar(mappable, ax=ax, shrink=0.5, aspect=10)

        return ax


class GridInterpVolSurface(VolSurface):
    """
    A class to fit a volatility surface using grid interpolation.
    This class uses a grid-based approach to interpolate the implied volatility
    surface based on the provided delta and maturity data.
    The value of each grid point is computed as the average of the input implied volatilities.
    For inputs that is not on the grid, the class uses interpolation to estimate the implied volatility.
    """

    def __init__(self, delta_grid=None, maturity_grid=None, kx=3, ky=3):
        self.kx = kx
        self.ky = ky
        self.delta_grid = delta_grid  # if None, computed from data in fit
        self.maturity_grid = maturity_grid

    def _fit(self, delta, maturity, vol):
        delta = np.asarray(delta)
        maturity = np.asarray(maturity)
        vol = np.asarray(vol)

        if self.delta_grid is None:
            self.delta_grid = np.linspace(np.min(delta), np.max(delta), 11)
        if self.maturity_grid is None:
            self.maturity_grid = np.linspace(np.min(maturity), np.max(maturity), 11)

        grid_vol = np.zeros((len(self.delta_grid), len(self.maturity_grid)))
        counts = np.zeros_like(grid_vol, dtype=int)

        delta_idx = np.digitize(delta, (self.delta_grid[:-1] + self.delta_grid[1:]) / 2)
        maturity_idx = np.digitize(
            maturity, (self.maturity_grid[:-1] + self.maturity_grid[1:]) / 2
        )

        # aggregate vols into grid
        # TODO optimize the for loop
        for i in range(len(vol)):
            d_idx, m_idx = delta_idx[i], maturity_idx[i]
            grid_vol[d_idx, m_idx] += vol[i]
            counts[d_idx, m_idx] += 1

        # take average
        with np.errstate(invalid="ignore"):
            grid_vol = grid_vol / counts
            grid_vol[counts == 0] = np.nan  # leave empty where no data

        # Fill missing values using griddata for interpolation
        x, y = np.indices(grid_vol.shape)
        x = x.flatten()
        y = y.flatten()
        v = grid_vol.flatten()
        grid_vol[np.isnan(grid_vol)] = griddata(
            (x[~np.isnan(v)], y[~np.isnan(v)]),
            v[~np.isnan(v)],
            (x[np.isnan(v)], y[np.isnan(v)]),
            method="linear",
        )

        # fill boundary NaNs with nearest neighbor interpolation
        x, y = np.indices(grid_vol.shape)
        v = grid_vol.flatten()
        x = x.flatten()
        y = y.flatten()
        grid_vol[np.isnan(grid_vol)] = griddata(
            (x[~np.isnan(v)], y[~np.isnan(v)]),
            v[~np.isnan(v)],
            (x[np.isnan(v)], y[np.isnan(v)]),
            method="nearest",
        )

        self.grid_vol = grid_vol

        self._interp = RectBivariateSpline(
            self.delta_grid, self.maturity_grid, grid_vol, kx=self.kx, ky=self.ky
        )

    def _predict(self, delta, maturity) -> np.ndarray:
        return self._interp.ev(delta, maturity)


class KernelVolSurface(VolSurface):
    def __init__(self, bandwidth=None, kernel="gaussian"):
        self.bandwidth = bandwidth
        self.kernel = kernel

    def _fit(self, delta, maturity, vol):
        if self.bandwidth is None:
            n = len(delta)
            self.bandwidth = (
                np.array([np.std(delta), np.std(maturity)]) * (n ** (-1 / 5)) * 1.06
            )

        self.model = KernelReg(
            endog=vol,
            exog=np.column_stack((delta, maturity)),
            var_type="cc",
            bw=self.bandwidth,
        )

    def _predict(self, delta, maturity) -> np.ndarray:
        result, _ = self.model.fit(np.column_stack((delta, maturity)))
        return result
    
class TrainedDecoderVolSurface(VolSurface):
    def __init__(self, decoder, maturity_range, random_src=None, latent=None):
        self.decoder = decoder
        self.device = next(self.decoder.parameters()).device
        self._fitted = True
        self._maturity_range = maturity_range
        self.random_src = random_src
        self.latent = latent
        if not (random_src or latent):
            raise ValueError("Either random_src or latent must be provided.")
        elif random_src and latent:
            raise ValueError("Only one of random_src or latent can be provided.")
        if random_src is not None:
            self._latent = next(self.random_src)
        elif latent is not None:
            self._latent = self.latent

    def refresh(self):
        if self.random_src is None:
            return
        self._latent = next(self.random_src)

    def _fit(self, delta, maturity, vol):
        # This method is not used in this class
        pass

    def _predict(self, delta, maturity):
        rand = torch.tensor(self._latent, dtype=torch.float32)
        latent = rand.repeat(len(delta), 1)
        delta = torch.tensor(delta, dtype=torch.float32).reshape(-1, 1)
        maturity = torch.tensor(maturity, dtype=torch.float32).reshape(-1, 1) / 365.0
        z = torch.cat((latent, delta, maturity), dim=1).to(self.device)
        return self.decoder(z).detach().cpu().numpy()


class VAEVolSurface(VolSurface):
    def __init__(self, vae_model, latent=None):
        self.vae_model = vae_model
        self.device = next(self.vae_model.parameters()).device
        self._fitted = True
        self.generator = self.vae_model.get_latent_generator()
        self.latent = latent
        if latent is not None:
            self._latent = latent
        else:
            self._latent = next(self.generator)

        self._maturity_range = (None, None)

    def refresh(self):
        if self.latent is not None:
            return
        self._latent = next(self.generator)
    
    def _fit(self, delta, maturity, vol):
        # This method is not used in this class
        pass

    def _predict(self, delta, maturity):
        latent = torch.tensor(self._latent, dtype=torch.float32).to(self.device)
        return self.vae_model.generate(latent).detach().cpu().numpy()
    

class VAEPWVolSurface(VolSurface):
    def __init__(self, vae_model, latent=None):
        self.vae_model = vae_model
        self.device = next(self.vae_model.parameters()).device
        self._fitted = True
        self.generator = self.vae_model.get_latent_generator()
        self.latent = latent
        if latent is not None:
            self._latent = latent
        else:
            self._latent = next(self.generator)

        self._maturity_range = (None, None)

    def refresh(self):
        if self.latent is not None:
            return
        self._latent = next(self.generator)
    
    def _fit(self, delta, maturity, vol):
        # This method is not used in this class
        pass

    def _predict(self, delta, maturity):
        rand = torch.tensor(self._latent, dtype=torch.float32)
        latent = rand.repeat(len(delta), 1).to(self.device)
        delta = torch.tensor(delta, dtype=torch.float32).reshape(-1, 1)
        maturity = torch.tensor(maturity, dtype=torch.float32).reshape(-1, 1)
        pw_grid = torch.cat((delta, maturity), dim=1).to(self.device)
        return self.vae_model.generate(latent, pw_grid).detach().cpu().numpy()<|MERGE_RESOLUTION|>--- conflicted
+++ resolved
@@ -81,7 +81,7 @@
         """
         pass
 
-    def plot(self, ax=None, resolution=10, delta_range=(None, None), maturity_range=(None, None), cmap="coolwarm", **kwargs):
+    def plot(self, ax=None, resolution=10, delta_range=(None, None), maturity_range=(None, None), **kwargs):
         """
         Plot the vol surface.
         """
@@ -107,16 +107,12 @@
             fig = plt.figure()
             ax = fig.add_subplot(111, projection="3d")
 
-<<<<<<< HEAD
-        ax.plot_surface(d, m, v, cmap=cmap, **kwargs)
-=======
         # Normalize the volatility values for coloring
         norm = plt.Normalize(v.min(), v.max())  # or min(v.max(), 0.3) for lighter feel
         colors = plt.cm.coolwarm(norm(v))
 
         # Plot with shade off and higher resolution stride
         surf = ax.plot_surface(d, m, v, facecolors=colors, rstride=1, cstride=1, shade=False, **kwargs)
->>>>>>> 2e2bffa2
         ax.set_xlabel("Delta")
         ax.set_ylabel("Maturity (Days)")
         ax.set_zlabel("Implied Volatility")
