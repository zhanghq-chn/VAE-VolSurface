import torch
import torch.nn as nn
from abc import ABC, abstractmethod
# from rotary_embedding_torch import RotaryEmbedding

## Inner import
from src.models.basic_model import VaeEncoder as Encoder
from src.models.basic_model import VaeDecoder as Decoder
from src.models.basic_model import EmbeddingMLP, SinusoidalPositionalEmbedding, PositionalEmbedding2D


class VAE_PW(nn.Module, ABC):
    def __init__(self, input_dim, hidden_dim, latent_dim):
        '''Set up the model:
        1. Encoder/Decoder
        2. Positional Embedding
        3. Embedding MLP'''
        super(VAE_PW, self).__init__()
        
    
    @abstractmethod
    def forward(self, surface, pw_grid):
        '''Forward pass of the model'''
        pass
    
    def reparameterize(self, mean, logvar):
        std = torch.exp(0.5 * logvar)
        eps = torch.randn_like(std)
        return mean + eps * std
    
    @staticmethod
    # Loss function
    def loss_function(pred, pw_vol, mean, logvar):
        MSE = nn.functional.mse_loss(
            pred, pw_vol, reduction="sum"
        )  
        KLD = -0.5 * torch.sum(1 + logvar - mean.pow(2) - logvar.exp())
        return MSE + KLD

# VAE_pw
class VAE_PW_I(VAE_PW): # replication of the paper, cat k and t to the latent space
    def __init__(self, input_dim, hidden_dim, latent_dim):
        super(VAE_PW_I, self).__init__( input_dim, hidden_dim, latent_dim)
        self.encoder = Encoder(input_dim, hidden_dim, latent_dim)
<<<<<<< HEAD
        self.decoder = Decoder(latent_dim, hidden_dim, 1)
        self.dltembed = SinusoidalPositionalEmbedding(10)
        self.ttmembed = SinusoidalPositionalEmbedding(10)
        self.dltemb_net = EmbeddingMLP(10, latent_dim)
        self.ttmemb_net = EmbeddingMLP(10, latent_dim)

    @staticmethod
    def reparameterize(mean, logvar):
        std = torch.exp(0.5 * logvar)
        eps = torch.randn_like(std)
        return mean + eps * std
=======
        self.decoder = Decoder(latent_dim + 2, hidden_dim, 1)

    def forward(self, surface, pw_grid):
        mean, logvar = self.encoder(surface)
        z = self.reparameterize(mean, logvar)
        delta, ttm = pw_grid[:, 0], pw_grid[:, 1]
        z_combined = torch.cat([z, delta.view(-1, 1), ttm.view(-1, 1)], dim=1)
        pred = self.decoder(z_combined)
        return pred, mean, logvar
    
    
class VAE_PW_II(VAE_PW): # improved version, add k&t embedding
    def __init__(self, input_dim, hidden_dim, latent_dim):
        super(VAE_PW_II, self).__init__( input_dim, hidden_dim, latent_dim)
        self.encoder = Encoder(input_dim, hidden_dim, latent_dim)
        self.decoder = Decoder(latent_dim, hidden_dim, 1)
        
        self.dltemb_net = EmbeddingMLP(10, latent_dim)
        self.ttmemb_net = EmbeddingMLP(10,latent_dim)
        self.dltembed = SinusoidalPositionalEmbedding(10)
        self.ttmembed = SinusoidalPositionalEmbedding(10)
        
>>>>>>> 6d5970e7

    def forward(self, surface, pw_grid):
        mean, logvar = self.encoder(surface)
        z = self.reparameterize(mean, logvar)
        delta, ttm = pw_grid[:, 0], pw_grid[:, 1]
        delta_embed, ttm_embed = self.dltembed(delta), self.ttmembed(ttm)
        delta_out, ttm_out = self.dltemb_net(delta_embed), self.ttmemb_net(ttm_embed)
        z_combined = z + delta_out + ttm_out
        # z_combined = torch.cat([z, delta_out, ttm_out], dim=1)
        pred = self.decoder(z_combined)
        return pred, mean, logvar
<|MERGE_RESOLUTION|>--- conflicted
+++ resolved
@@ -23,7 +23,8 @@
         '''Forward pass of the model'''
         pass
     
-    def reparameterize(self, mean, logvar):
+    @staticmethod
+    def reparameterize(mean, logvar):
         std = torch.exp(0.5 * logvar)
         eps = torch.randn_like(std)
         return mean + eps * std
@@ -42,19 +43,6 @@
     def __init__(self, input_dim, hidden_dim, latent_dim):
         super(VAE_PW_I, self).__init__( input_dim, hidden_dim, latent_dim)
         self.encoder = Encoder(input_dim, hidden_dim, latent_dim)
-<<<<<<< HEAD
-        self.decoder = Decoder(latent_dim, hidden_dim, 1)
-        self.dltembed = SinusoidalPositionalEmbedding(10)
-        self.ttmembed = SinusoidalPositionalEmbedding(10)
-        self.dltemb_net = EmbeddingMLP(10, latent_dim)
-        self.ttmemb_net = EmbeddingMLP(10, latent_dim)
-
-    @staticmethod
-    def reparameterize(mean, logvar):
-        std = torch.exp(0.5 * logvar)
-        eps = torch.randn_like(std)
-        return mean + eps * std
-=======
         self.decoder = Decoder(latent_dim + 2, hidden_dim, 1)
 
     def forward(self, surface, pw_grid):
@@ -77,7 +65,6 @@
         self.dltembed = SinusoidalPositionalEmbedding(10)
         self.ttmembed = SinusoidalPositionalEmbedding(10)
         
->>>>>>> 6d5970e7
 
     def forward(self, surface, pw_grid):
         mean, logvar = self.encoder(surface)
