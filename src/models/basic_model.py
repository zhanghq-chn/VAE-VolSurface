--- conflicted
+++ resolved
@@ -22,7 +22,6 @@
         emb = torch.cat([torch.sin(args), torch.cos(args)], dim=-1)
         return emb  # shape: [batch_size, embedding_dim]
     
-<<<<<<< HEAD
 class MLP(nn.Module):
     def __init__(self, input_dim, hidden_dims, output_dim, activation=nn.ReLU):
         super().__init__()
@@ -50,7 +49,6 @@
             x = self.activation(layer(x))
         x = self.output_layer(x)
         return x
-=======
     
 ## 2Dpositional embedding
 class PositionalEmbedding2D(nn.Module):
@@ -68,7 +66,6 @@
         emb = torch.cat([torch.sin(args), torch.cos(args)], dim=-1)
         return emb
     
->>>>>>> 6d5970e7
     
 ## Encoder
 class VaeEncoder(nn.Module):
